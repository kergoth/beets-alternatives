--- conflicted
+++ resolved
@@ -351,13 +351,9 @@
         if query is not None:
             query, _ = parse_query_parts(query, Item)
 
-        items_actions = list(self.items_actions())
+        items_actions = list(self.items_actions(query))
         converter = self.converter()
-<<<<<<< HEAD
-        for (item, actions) in self.items_actions(query):
-=======
         for (item, actions) in items_actions:
->>>>>>> a6ac93e1
             dest = self.destination(item)
             path = self.get_path(item)
             for action in actions:
@@ -373,19 +369,12 @@
                         path = dest
                 elif action == self.WRITE:
                     print_(u'*{0}'.format(displayable_path(path)))
-<<<<<<< HEAD
                     if not pretend:
                         item.write(path=path)
-                elif action == self.SYNC_ART:
-                    print_(u'~{0}'.format(displayable_path(path)))
-                    if not pretend:
-                        self.sync_art(item, path)
-=======
-                    item.write(path=path)
                 elif action == self.EMBED_ART:
                     print_(u'~{0}'.format(displayable_path(path)))
-                    self.embed_art(item, path)
->>>>>>> a6ac93e1
+                    if not pretend:
+                        self.embed_art(item, path)
                 elif action == self.ADD:
                     print_(u'+{0}'.format(displayable_path(dest)))
                     if not pretend:
@@ -407,10 +396,11 @@
                 if action == self.COPY_ART:
                     path = album.artpath
                     dest = album.art_destination(path, dest_dir)
-                    util.copy(path, dest, replace=True)
-                    if self.copy_album_art_pp:
-                        subprocess.call(self.copy_album_art_pp + [dest])
                     print_(u'~{0}'.format(displayable_path(dest)))
+                    if not pretend:
+                        util.copy(path, dest, replace=True)
+                        if self.copy_album_art_pp:
+                            subprocess.call(self.copy_album_art_pp + [dest])
 
     def destination(self, item):
         return item.destination(basedir=self.directory,
@@ -536,42 +526,27 @@
 
         return actions
 
-<<<<<<< HEAD
     def update(self, create=None, query=None, pretend=False):
         if query is not None:
             query, _ = parse_query_parts(query, Item)
 
-        for (item, actions) in self.items_actions(query):
-=======
-    def update(self, create=None):
-        items_actions = list(self.items_actions())
+        items_actions = list(self.items_actions(query))
         for (item, actions) in items_actions:
->>>>>>> a6ac93e1
             dest = self.destination(item)
             path = self.get_path(item)
             for action in actions:
                 if action == self.MOVE:
                     print_(u'>{0} -> {1}'.format(displayable_path(path),
                                                  displayable_path(dest)))
-<<<<<<< HEAD
                     if not pretend:
                         self.remove_item(item)
-                        self.create_symlink(item)
+                        self.create_item_symlink(item)
                         self.set_path(item, dest)
                 elif action == self.ADD:
                     print_(u'+{0}'.format(displayable_path(dest)))
                     if not pretend:
-                        self.create_symlink(item)
+                        self.create_item_symlink(item)
                         self.set_path(item, dest)
-=======
-                    self.remove_item(item)
-                    self.create_item_symlink(item)
-                    self.set_path(item, dest)
-                elif action == self.ADD:
-                    print_(u'+{0}'.format(displayable_path(dest)))
-                    self.create_item_symlink(item)
-                    self.set_path(item, dest)
->>>>>>> a6ac93e1
                 elif action == self.REMOVE:
                     print_(u'-{0}'.format(displayable_path(path)))
                     if not pretend:
@@ -587,11 +562,12 @@
                     path = album.artpath
                     dest = album.art_destination(path, dest_dir)
                     print_(u'$~{0}'.format(displayable_path(dest)))
-                    if self.copy_album_art_pp:
-                        util.copy(path, dest, replace=True)
-                        subprocess.call(self.copy_album_art_pp + [dest])
-                    else:
-                        self.create_symlink(path, dest)
+                    if not pretend:
+                        if self.copy_album_art_pp:
+                            util.copy(path, dest, replace=True)
+                            subprocess.call(self.copy_album_art_pp + [dest])
+                        else:
+                            self.create_symlink(path, dest)
 
     def create_item_symlink(self, item):
         link_path = self.destination(item)
